--- conflicted
+++ resolved
@@ -15,14 +15,9 @@
 import pandas as pd
 
 from q2_diversity import procrustes_analysis
-<<<<<<< HEAD
 from q2_diversity._procrustes import  (_deconstructed_procrustes,
                                        _unpaired_procrustes,
                                        unpaired_procrustes)
-=======
-from q2_diversity._procrustes import (_deconstructed_procrustes,
-                                      _partial_procrustes)
->>>>>>> f262599b
 
 
 class UnpairedProcrustesTests(unittest.TestCase):
